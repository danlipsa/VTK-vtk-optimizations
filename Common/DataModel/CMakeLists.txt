--- conflicted
+++ resolved
@@ -13,7 +13,6 @@
   vtkBiQuadraticQuadraticWedge.cxx
   vtkBiQuadraticTriangle.cxx
   vtkBox.cxx
-  vtkBrewerColors.cxx
   vtkBSPCuts.cxx
   vtkBSPIntersections.cxx
   vtkCell3D.cxx
@@ -183,10 +182,6 @@
   vtkDispatcher.h
   vtkDispatcher_Private.h
   vtkDoubleDispatcher.h
-<<<<<<< HEAD
-  vtkTuple.h
-=======
->>>>>>> 63230d0d
   vtkVector.h
   vtkVectorOperators.h
   vtkColor.h
